module github.com/hashicorp/go-connlimit

go 1.23.5

require github.com/stretchr/testify v1.10.0

<<<<<<< HEAD
require github.com/stretchr/testify v1.10.0
=======
require (
	github.com/davecgh/go-spew v1.1.1 // indirect
	github.com/pmezard/go-difflib v1.0.0 // indirect
	gopkg.in/yaml.v3 v3.0.1 // indirect
)
>>>>>>> cc538bdd
<|MERGE_RESOLUTION|>--- conflicted
+++ resolved
@@ -4,12 +4,8 @@
 
 require github.com/stretchr/testify v1.10.0
 
-<<<<<<< HEAD
-require github.com/stretchr/testify v1.10.0
-=======
 require (
 	github.com/davecgh/go-spew v1.1.1 // indirect
 	github.com/pmezard/go-difflib v1.0.0 // indirect
 	gopkg.in/yaml.v3 v3.0.1 // indirect
-)
->>>>>>> cc538bdd
+)